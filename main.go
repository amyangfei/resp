--- conflicted
+++ resolved
@@ -38,43 +38,6 @@
 	typeMessage = reflect.TypeOf(Message{})
 )
 
-<<<<<<< HEAD
-type Message struct {
-	Error   error
-	Integer int
-	Bytes   []byte
-	Status  string
-	Array   []*Message
-	IsNil   bool
-	Type    byte
-}
-
-const (
-	StringHeader  = '+'
-	ErrorHeader   = '-'
-	IntegerHeader = ':'
-	BulkHeader    = '$'
-	ArrayHeader   = '*'
-)
-
-func (m Message) Interface() interface{} {
-	switch m.Type {
-	case ErrorHeader:
-		return m.Error
-	case IntegerHeader:
-		return m.Integer
-	case BulkHeader:
-		return m.Bytes
-	case StringHeader:
-		return m.Status
-	case ArrayHeader:
-		return m.Array
-	}
-	return nil
-}
-
-=======
->>>>>>> af166ee9
 const (
 	// Bulk Strings are used in order to represent a single binary safe string up
 	// to 512 MB in length.
