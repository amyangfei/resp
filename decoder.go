// Copyright (c) 2014 José Carlos Nieto, https://menteslibres.net/xiam
//
// Permission is hereby granted, free of charge, to any person obtaining
// a copy of this software and associated documentation files (the
// "Software"), to deal in the Software without restriction, including
// without limitation the rights to use, copy, modify, merge, publish,
// distribute, sublicense, and/or sell copies of the Software, and to
// permit persons to whom the Software is furnished to do so, subject to
// the following conditions:
//
// The above copyright notice and this permission notice shall be
// included in all copies or substantial portions of the Software.
//
// THE SOFTWARE IS PROVIDED "AS IS", WITHOUT WARRANTY OF ANY KIND,
// EXPRESS OR IMPLIED, INCLUDING BUT NOT LIMITED TO THE WARRANTIES OF
// MERCHANTABILITY, FITNESS FOR A PARTICULAR PURPOSE AND
// NONINFRINGEMENT. IN NO EVENT SHALL THE AUTHORS OR COPYRIGHT HOLDERS BE
// LIABLE FOR ANY CLAIM, DAMAGES OR OTHER LIABILITY, WHETHER IN AN ACTION
// OF CONTRACT, TORT OR OTHERWISE, ARISING FROM, OUT OF OR IN CONNECTION
// WITH THE SOFTWARE OR THE USE OR OTHER DEALINGS IN THE SOFTWARE.

package resp

import (
	"errors"
<<<<<<< HEAD
=======
	"io"
>>>>>>> af166ee9
	"reflect"
	"strconv"
	"sync"
)

// Decoder reads and decodes RESP objects from an input stream.
type Decoder struct {
	r        io.Reader
	buf      []byte
	lastLine []byte
	off      int
	mu       *sync.Mutex
}

const (
	readLen      = 4096 // Read size.
	lineCapacity = 16   // Typical line capacity (scrach space).
)

// NewDecoder creates and returns a Decoder.
func NewDecoder(r io.Reader) *Decoder {
	d := &Decoder{
		r:        r,
		buf:      []byte{},
		lastLine: make([]byte, 0, lineCapacity),
		mu:       &sync.Mutex{},
	}
	return d
}

// setData sets the initial data of the decoder.
func (d *Decoder) setData(buf []byte) {

	if d.off > 0 {
		d.off = 0
		d.buf = d.buf[:0]
	}

	d.buf = buf
	d.off = 0
}

// Reads the size of b from the buffer.
func (d *Decoder) read(b []byte) (n int, err error) {

	// Requested read size.
	lb := len(b)

	// Available read in buffer.
	lz := len(d.buf) - d.off

	// Can we read from buffer?
	if lb <= lz {
		// Yes!
		d.mu.Lock()

		// Reading from buffer...
		n = copy(b, d.buf[d.off:d.off+lb])
		// ...and advancing offset.
		d.off += lb

		d.mu.Unlock()
		return n, nil
	}

	// No, we should read from the reader.
	if lz > 0 {
		// Copying everything we have...
		d.mu.Lock()

		copy(b, d.buf[d.off:lz])

		// It's a good time to reset our buffer.
		d.buf = []byte{}
		d.off = 0

		d.mu.Unlock()
	}

	// Now let's attempt to read from the reader all that we can.
	if d.r == nil {
		return 0, ErrMissingReader
	}

	r := make([]byte, lb-lz)

	if n, err = d.r.Read(r); err != nil {
		return 0, err
	}

	d.mu.Lock()

	d.buf = append(d.buf, r[:n]...)

	n = copy(b, d.buf[d.off:d.off+n])
	d.off += n

	d.mu.Unlock()

	return n, nil
}

// Reads from the buffer until delim is found.
func (d *Decoder) readBytes(delim byte) (line []byte, err error) {
	hasRead := false

doRead:

	// Attempt to read data from buffer.
	lb := len(d.buf)

	for i := d.off; i < lb; i++ {
		if d.buf[i] == delim {
			c := make([]byte, (i+1)-d.off)
			d.mu.Lock()

			copy(c, d.buf[d.off:i+1])
			d.off = i + 1

			d.mu.Unlock()
			return c, nil
		}
	}

	// Is this our second attempt to read?
	if hasRead {
		return nil, ErrInvalidInput
	}

	// We didn't find the byte we were looking for, let's attempt to read more
	// data from the reader (if any) and try again.

	if d.r == nil {
		// Except that we don't have a reader...
		return nil, ErrInvalidInput
	}

	var n int
	d.mu.Lock()

	buf := make([]byte, readLen)

	if n, err = d.r.Read(buf); err != nil {
		d.mu.Unlock()
		return nil, err
	}

	d.buf = append(d.buf, buf[:n]...)

	d.mu.Unlock()

	hasRead = true

	goto doRead
}

// Attempts to decode the next message.
func (d *Decoder) next(out *Message) (err error) {
	// After the header, we expect a message ending with \r\n.
	if err = d.readLine(); err != nil {
		return err
	}

	if len(d.lastLine) < 3 {
		return ErrInvalidInput
	}

	out.Type = d.lastLine[0]

	line := d.lastLine[1 : len(d.lastLine)-2]

	switch out.Type {

	case StringHeader:
		out.Status = string(line)
		return

	case ErrorHeader:
		out.Error = errors.New(string(line))
		return

	case IntegerHeader:
		if out.Integer, err = strconv.ParseInt(string(line), 10, 64); err != nil {
			return err
		}
		return

	case BulkHeader:
		// Getting string length.
		var msgLen int

		if msgLen, err = strconv.Atoi(string(line)); err != nil {
			return
		}

		if msgLen > bulkMessageMaxLength {
			err = ErrMessageIsTooLarge
			return
		}

		if msgLen < 0 {
			// RESP Bulk Strings can also be used in order to signal non-existence of
			// a value.
			out.IsNil = true
			return
		}

		buf := make([]byte, msgLen+2)

		if _, err = d.read(buf); err != nil {
			return err
		}

		out.Bytes = buf[:msgLen]

		return
	case ArrayHeader:
		// Getting string length.
		var arrLen int

		if arrLen, err = strconv.Atoi(string(line)); err != nil {
			return
		}

		if arrLen < 0 {
			// The concept of Null Array exists as well, and is an alternative way to
			// specify a Null value (usually the Null Bulk String is used, but for
			// historical reasons we have two formats).
			out.IsNil = true
			return
		}

		out.Array = make([]*Message, arrLen)

		for i := 0; i < arrLen; i++ {
			out.Array[i] = new(Message)
			if err = d.next(out.Array[i]); err != nil {
				return err
			}
		}

		return
	}

	return ErrInvalidInput
}

// Decode attempts to decode the whole message in buffer.
func (d *Decoder) Decode(v interface{}) (err error) {
	out := new(Message)

	if err = d.next(out); err != nil {
		return err
	}

	if v == nil {
		return ErrExpectingDestination
	}

	dst := reflect.ValueOf(v)

	if dst.Kind() != reflect.Ptr || dst.IsNil() {
		return ErrExpectingPointer
	}

	return redisMessageToType(dst.Elem(), out)
}

<<<<<<< HEAD
func (self Decoder) Decode(v interface{}) (err error) {
	var out *Message

	if out, _, err = self.next(); err != nil {
		return err
	}

	if v == nil {
		return ErrExpectingDestination
	}

	dst := reflect.ValueOf(v)

	if dst.Kind() != reflect.Ptr || dst.IsNil() {
		return ErrExpectingPointer
	}

	return redisMessageToType(dst.Elem(), out)
}

func (self *Decoder) readLine() (data []byte, err error) {
	var buf []byte
=======
// Attempts to read the next line and put it on the d.lastLine space.
func (d *Decoder) readLine() (err error) {
>>>>>>> af166ee9
	var chunk []byte
	var n int

	d.lastLine = d.lastLine[:0]

	// d.lastLine = nil

	// Step on every \n and check if the previous char was a \r.
	for {

		// Attempt to read until this character is found.
		if chunk, err = d.readBytes(endOfLine[1]); err != nil {
			return err
		}

		d.lastLine = append(d.lastLine, chunk...)

		// Lenght of the buffer.
		n = len(d.lastLine)

		if n < 2 {
			// Minimal read is two chars: \r\n
			return ErrInvalidInput
		}

		// The character before \n should be \r
		if d.lastLine[n-2] == endOfLine[0] {
			break
		}

	}

	return nil
}<|MERGE_RESOLUTION|>--- conflicted
+++ resolved
@@ -23,10 +23,7 @@
 
 import (
 	"errors"
-<<<<<<< HEAD
-=======
 	"io"
->>>>>>> af166ee9
 	"reflect"
 	"strconv"
 	"sync"
@@ -295,33 +292,8 @@
 	return redisMessageToType(dst.Elem(), out)
 }
 
-<<<<<<< HEAD
-func (self Decoder) Decode(v interface{}) (err error) {
-	var out *Message
-
-	if out, _, err = self.next(); err != nil {
-		return err
-	}
-
-	if v == nil {
-		return ErrExpectingDestination
-	}
-
-	dst := reflect.ValueOf(v)
-
-	if dst.Kind() != reflect.Ptr || dst.IsNil() {
-		return ErrExpectingPointer
-	}
-
-	return redisMessageToType(dst.Elem(), out)
-}
-
-func (self *Decoder) readLine() (data []byte, err error) {
-	var buf []byte
-=======
 // Attempts to read the next line and put it on the d.lastLine space.
 func (d *Decoder) readLine() (err error) {
->>>>>>> af166ee9
 	var chunk []byte
 	var n int
 
